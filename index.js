--- conflicted
+++ resolved
@@ -199,9 +199,5 @@
 }
 
 iface = module.exports = {
-<<<<<<< HEAD
-	augment, get, set, push, concat, wrap, normalize, empty
-=======
-	augment, get, getOrCall, set, push, concat, wrap, normalize
->>>>>>> ce59b208
+	augment, get, getOrCall, set, push, concat, wrap, normalize, empty
 };